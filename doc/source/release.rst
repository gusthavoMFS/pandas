--- conflicted
+++ resolved
@@ -151,13 +151,8 @@
 - ``DataFrame.sort`` now places NaNs at the beginning or end of the sort according to the ``na_position`` parameter. (:issue:`3917`)
 
 - all offset operations now return ``Timestamp`` types (rather than datetime), Business/Week frequencies were incorrect (:issue:`4069`)
-<<<<<<< HEAD
 - ``Series.iteritems()`` is now lazy (returns an iterator rather than a list). This was the documented behavior prior to 0.14. (:issue:`6760`)
-=======
-
 - ``Panel.shift`` now uses ``NDFrame.shift``. It no longer drops the ``nan`` data and retains its original shape.  (:issue:`4867`)
-
->>>>>>> 81b67c4b
 
 Deprecations
 ~~~~~~~~~~~~
