.. _whatsnew_0151:

v0.15.1 (November ??, 2014)
-----------------------

This is a minor release from 0.15.0 and includes a small number of API changes, several new features,
enhancements, and performance improvements along with a large number of bug fixes. We recommend that all
users upgrade to this version.

- Highlights include:

- :ref:`Enhancements <whatsnew_0151.enhancements>`
- :ref:`API Changes <whatsnew_0151.api>`
- :ref:`Performance Improvements <whatsnew_0151.performance>`
- :ref:`Experimental Changes <whatsnew_0151.experimental>`
- :ref:`Bug Fixes <whatsnew_0151.bug_fixes>`

.. _whatsnew_0151.api:

API changes
~~~~~~~~~~~
<<<<<<< HEAD
- ``groupby`` with ``as_index=False`` will not add erroneous extra columns to
  result (:issue:`8582`):

  .. code-block:: python

     In [1]: np.random.seed(2718281)

     In [2]: df = pd.DataFrame(np.random.randint(0, 100, (10, 2)),
        ...:                   columns=['jim', 'joe'])

     In [3]: ts = pd.Series(5 * np.random.randint(0, 3, 10))

     In [4]: df.groupby(ts, as_index=False).max()
     Out[4]:
        NaN  jim  joe
     0    0   72   83
     1    5   77   84
     2   10   96   65

with the new release:

  .. ipython:: python

    np.random.seed(2718281)
    df = pd.DataFrame(np.random.randint(0, 100, (10, 2)),
                      columns=['jim', 'joe'])
    df.head()

    ts = pd.Series(5 * np.random.randint(0, 3, 10))
    df.groupby(ts, as_index=False).max()

- ``groupby`` will not erroneously exclude columns if the column name conflics
  with the grouper name (:issue:`8112`):

  .. code-block:: python

     In [1]: df = pd.DataFrame({'jim': range(5), 'joe': range(5, 10)})

     In [2]: gr = df.groupby(df['jim'] < 2)

     In [3]: _ = gr.nth(0) # invokes the code path which excludes the 1st column

     In [4]: gr.apply(sum) # excludes 1st column from output
     Out[4]:
            joe
     jim
     False   24
     True    11

=======
   
>>>>>>> 6a7ff40e
.. _whatsnew_0151.enhancements:

Enhancements
~~~~~~~~~~~~

- Added option to select columns when importing Stata files (:issue:`7935`)
- Qualify memory usage in ``DataFrame.info()`` by adding ``+`` if it is a lower bound (:issue:`8578`)
<<<<<<< HEAD

- Raise errors in certain aggregation cases where an argument such as ``numeric_only`` is not handled (:issue:`8592`).


=======
- Added support for 3-character ISO and non-standard country codes in :func:``io.wb.download()`` (:issue:`8482`)
- :ref:`World Bank data requests <remote_data.wb>` now raise Warnings and ValueErrors based on an ``errors`` argument, as well as a list of hard-coded country codes and the World Bank's JSON response.  In prior versions, the error messages didn't look at the World Bank's JSON response.  Problem-inducing input were simply dropped prior to the request.  The issue was that many good countries were cropped in the hard-coded approach.  All countries will work now, but some bad countries will raise exceptions because some edge cases break the entire response. 
  
>>>>>>> 6a7ff40e
.. _whatsnew_0151.performance:

Performance
~~~~~~~~~~~


.. _whatsnew_0151.experimental:

Experimental
~~~~~~~~~~~~
  
.. _whatsnew_0151.bug_fixes:

Bug Fixes
~~~~~~~~~


- Bug in coercing ``Categorical` to a records array, e.g. ``df.to_records()`` (:issue:`8626)
- Bug in ``Categorical`` not created properly with ``Series.to_frame()`` (:issue:`8626`)
- Bug in coercing in astype of a ``Categorical`` of a passed ``pd.Categorical`` (this now raises ``TypeError`` correctly), (:issue:`8626`)
- Bug in ``cut``/``qcut`` when using ``Series`` and ``retbins=True`` (:issue:`8589`)









- Bug in numeric index operations of add/sub with Float/Index Index with numpy arrays (:issue:`8608`)







- Bug in ix/loc block splitting on setitem (manifests with integer-like dtypes, e.g. datetime64) (:issue:`8607`)














- Fix ``shape`` attribute for ``MultiIndex`` (:issue:`8609`)
- Bug in ``GroupBy`` where a name conflict between the grouper and columns
  would break ``groupby`` operations (:issue:`7115`, :issue:`8112`)<|MERGE_RESOLUTION|>--- conflicted
+++ resolved
@@ -19,7 +19,7 @@
 
 API changes
 ~~~~~~~~~~~
-<<<<<<< HEAD
+
 - ``groupby`` with ``as_index=False`` will not add erroneous extra columns to
   result (:issue:`8582`):
 
@@ -69,9 +69,6 @@
      False   24
      True    11
 
-=======
-   
->>>>>>> 6a7ff40e
 .. _whatsnew_0151.enhancements:
 
 Enhancements
@@ -79,16 +76,12 @@
 
 - Added option to select columns when importing Stata files (:issue:`7935`)
 - Qualify memory usage in ``DataFrame.info()`` by adding ``+`` if it is a lower bound (:issue:`8578`)
-<<<<<<< HEAD
-
 - Raise errors in certain aggregation cases where an argument such as ``numeric_only`` is not handled (:issue:`8592`).
 
 
-=======
 - Added support for 3-character ISO and non-standard country codes in :func:``io.wb.download()`` (:issue:`8482`)
-- :ref:`World Bank data requests <remote_data.wb>` now raise Warnings and ValueErrors based on an ``errors`` argument, as well as a list of hard-coded country codes and the World Bank's JSON response.  In prior versions, the error messages didn't look at the World Bank's JSON response.  Problem-inducing input were simply dropped prior to the request.  The issue was that many good countries were cropped in the hard-coded approach.  All countries will work now, but some bad countries will raise exceptions because some edge cases break the entire response. 
-  
->>>>>>> 6a7ff40e
+- :ref:`World Bank data requests <remote_data.wb>` now will warn/raise based on an ``errors`` argument, as well as a list of hard-coded country codes and the World Bank's JSON response.  In prior versions, the error messages didn't look at the World Bank's JSON response.  Problem-inducing input were simply dropped prior to the request.  The issue was that many good countries were cropped in the hard-coded approach.  All countries will work now, but some bad countries will raise exceptions because some edge cases break the entire response.
+
 .. _whatsnew_0151.performance:
 
 Performance
@@ -99,7 +92,7 @@
 
 Experimental
 ~~~~~~~~~~~~
-  
+
 .. _whatsnew_0151.bug_fixes:
 
 Bug Fixes
